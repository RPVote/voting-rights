--- conflicted
+++ resolved
@@ -1,25 +1,11 @@
 ---
-<<<<<<< HEAD
-title: "eiCompare: Ecological Inference"
-output: rmarkdown::github_document
-vignette: >
-  %\VignetteIndexEntry{ei}
-  %\VignetteEngine{knitr::rmarkdown}
-  %\VignetteEncoding{UTF-8}
----
-
-This vignette illustrates how we can use the Ecological Inference (EI) tools 
-within `eiCompare` to learn about the voting behavior of different groups of 
-voters. 
-=======
 layout: page
-title: eiCompare&#58; Ecological Inference
+title: eiCompare; Ecological Inference
 ---
 
 This vignette illustrates how we can use the Ecological Inference (EI)
 tools within `eiCompare` to learn about the voting behavior of different
 groups of voters.
->>>>>>> 84424827
 
 ## The ecological inference problem
 
@@ -57,7 +43,6 @@
 
 This dataset contains the following columns:
 
-<<<<<<< HEAD
 - `precinct` - This uniquely identifies each precinct in the county.
 - `turnout` - The total number of voters who cast ballots on election day
 - `kemp`, `abrams`, `metz` - These count the number of votes cast for each
@@ -78,27 +63,6 @@
 We know the number of votes cast for each candidate and by each racial/ethnic 
 group. From this data, we want to learn whether voters from different ethnic
 groups prefer different candidates. 
-=======
-  - `precinct` - This uniquely identifies each precinct in the county.
-  - `turnout` - The total number of voters who cast ballots on election
-    day
-  - `kemp`, `abrams`, `metz` - These count the number of votes cast for
-    each candidate.
-  - `white`, `black`, `hispanic`, `other` - These count the number of
-    voters who self-reported as each race group.
-
-Election results by precinct are generally accessible online from
-election administrators. Measuring the turnout of different
-racial/ethnic groups, however, can present more of a challenge. Luckily,
-the state of Georgia requires voters to self-report their race when they
-register. This means anyone can tabulate the number of voters
-self-reporting with each group in each precinct, provided they gain
-access to a voter file. That’s exactly what we’ve done here. 
-
-We know the number of votes cast for each candidate and by each
-racial/ethnic group. From this data, we want to learn whether voters
-from different ethnic groups prefer different candidates.
->>>>>>> 84424827
 
 ## Preparing the data
 
@@ -161,15 +125,7 @@
 
 1. For most elections, precincts report their own results and data entry is often done by hand. This can lead to small mistakes like a precincts' vote tallies being split over two rows.
 
-<<<<<<< HEAD
 2. Election results databases typically contain the resutls of many elections that took place in different jurisdictions and at different times. When extracting the results of a particular election, an easy mistake is to accidentally extract some results from other elections, leading to repeated precinct IDs. 
-=======
-2.  Election results databases typically contain the results of many
-    elections that took place in different jurisdictions and at
-    different times. When extracting the results of a particular
-    election, an easy mistake is to accidentally extract some results
-    from other elections, leading to repeated precinct IDs.
->>>>>>> 84424827
 
 In this case, we have confidence that this duplicate has emerged through an error in precinct reporting. We can combine the two columns using this code:
 
@@ -253,9 +209,7 @@
 )
 ```
 
-<<<<<<< HEAD
 <img src="images/ei_files/ei_summary_plot.png" title="plot of chunk unnamed-chunk-11" alt="plot of chunk unnamed-chunk-11" style="display: block; margin: auto;" />
-
 
 The `plot_bivariate()` function returns a `ggplot2` object plotting the relationships between each candidate's precinct-level vote share and the precinct-level turnout share of each race group. These plots can tell us a lot about what to expect from the EI analysese to come. In particular, we can observe the following two trends.
 
@@ -286,43 +240,6 @@
 
 We can run both methods with their respective functions. They take some time to run because they both compute point estimates by sampling from a distribution. 
 
-First, we conduct iterative EI using `ei_iter()`.
-=======
-![](images/ei_files/plot1.png)<!-- -->
-
-The `plot_bivariate()` function returns a `ggplot2` object plotting the
-relationships between each candidate’s precinct-level vote share and the
-precinct-level turnout share of each race group. These plots can tell us
-a lot about what to expect from the EI analysese to come. In particular,
-we can observe the following two trends.
-
-1.  We observe what looks like racially polarized voting in the top left
-    corner of this figure. The panel in the upper left corner shows that
-    as the proportion of white voters in a precinct rises, so does the
-    proportion of votes for Brian Kemp. The plot just below shows that
-    the opposite is true for Stacey Abrams. Meanwhile, the second column
-    reveals the opposite pattern for black voters. This is a sign that
-    racially polarized voting might be going on in this election. We can
-    use EI to back this up statistically.
-
-2.  The bottom row shows that Jim Metz received very few votes across
-    precincts. Because there is so little variation in levels of vote
-    share for this candidate, our EI estimates probably will not detect
-    racially polarized voting for this candidate. We can expect
-    similarly from the ‘hispanic’ and ‘other’ race categories, since few
-    districts have very high proportions of these groups.
-
-These basic descriptive checks help us understand our data and give us a
-sense of what to expect in our final results. Next, we turn to executing
-and comparing the different EI techniques.
-
-## Ecological Inference
-
-`eiCompare` enables users to analyze and compare the two dominant EI
-methods, Iterative EI and RxC EI. 
->>>>>>> 84424827
-
-
 ```r
 ei_results_iter <- ei_iter(
   data = gwinnett_ei,
@@ -332,11 +249,8 @@
   name = "Iter"
 )
 
-<<<<<<< HEAD
 summary(ei_results_iter)
-=======
-summary_eic(ei_results_iter)
->>>>>>> 84424827
+
 #> $white
 #>        mean_Iter se_Iter ci_95_lower_Iter ci_95_upper_Iter
 #> kemp       86.88    0.37            86.18            87.53
@@ -362,7 +276,9 @@
 #> metz        3.93    0.18             3.48             4.28
 ```
 
-Notice that the `name` field is used to give a name to the results object. The name entered here is what differentiates results objects from each other when they are summarized or plotted together.  Next, we conduct RxC EI using `ei_rxc()`. This function uses a Markov Chain Monte Carlo (MCMC) algorithm to compute estimates. In practice, to ensure robust results, users should use at least the default number of samples (probably more), and check the diagnostics of the MCMC chain to ensure that everything worked correctly.  
+Notice that the `name` field is used to give a name to the results object. The name entered here is what differentiates results objects from each other when they are summarized or plotted together.  
+
+Next, we conduct RxC EI using `ei_rxc()`. This function uses a Markov Chain Monte Carlo (MCMC) algorithm to compute estimates. In practice, to ensure robust results, users should use at least the default number of samples (probably more), and check the diagnostics of the MCMC chain to ensure that everything worked correctly.  
 
 ```r
 ei_results_rxc <- ei_rxc(
