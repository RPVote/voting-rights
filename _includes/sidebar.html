--- conflicted
+++ resolved
@@ -14,13 +14,10 @@
       <a class="sidebar-nav-item {% if page.url == node.url %} active{% endif %}" href="{{ '/motivation' | prepend: site.baseurl }}">Motivation</a>
       <a class="sidebar-nav-item {% if page.url == node.url %} active{% endif %}" href="{{ '/methods' | prepend: site.baseurl }}">Methods</a>
       <a class="sidebar-nav-item {% if page.url == node.url %} active{% endif %}" href="{{ '/analyses' | prepend: site.baseurl }}">Statistical Analyses</a>
-      <a class="sidebar-nav-item {% if page.url == node.url %} active{% endif %}" href="{{ '/performance_analysis' | prepend: site.baseurl }}">Tutorial: Performance Analysis</a>      
+      <a class="sidebar-nav-item {% if page.url == node.url %} active{% endif %}" href="{{ '/ei' | prepend: site.baseurl }}">Tutorial: Ecological Inference</a>
+      <a class="sidebar-nav-item {% if page.url == node.url %} active{% endif %}" href="{{ '/performance_analysis' | prepend: site.baseurl }}">Tutorial: Performance Analysis</a> 
       <a class="sidebar-nav-item {% if page.url == node.url %} active{% endif %}" href="{{ '/results' | prepend: site.baseurl }}">Results</a>
       <a class="sidebar-nav-item {% if page.url == node.url %} active{% endif %}" href="{{ '/about' | prepend: site.baseurl }}">About</a>
-<<<<<<< HEAD
-      <a class="sidebar-nav-item {% if page.url == node.url %} active{% endif %}" href="{{ '/ei' | prepend: site.baseurl }}">Tutorial: Ecological Inference</a>      
-=======
->>>>>>> bdc98151
 
       
       {% comment %}
